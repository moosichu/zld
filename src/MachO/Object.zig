const Object = @This();

const std = @import("std");
const build_options = @import("build_options");
const assert = std.debug.assert;
const dwarf = std.dwarf;
const eh_frame = @import("eh_frame.zig");
const fs = std.fs;
const io = std.io;
const log = std.log.scoped(.macho);
const macho = std.macho;
const math = std.math;
const mem = std.mem;
const sort = std.sort;
const trace = @import("../tracy.zig").trace;

const Allocator = mem.Allocator;
const Atom = @import("Atom.zig");
const AtomIndex = MachO.AtomIndex;
const DwarfInfo = @import("DwarfInfo.zig");
const LoadCommandIterator = macho.LoadCommandIterator;
const MachO = @import("../MachO.zig");
const SymbolWithLoc = MachO.SymbolWithLoc;
const UnwindInfo = @import("UnwindInfo.zig");

name: []const u8,
mtime: u64,
contents: []align(@alignOf(u64)) const u8,

header: macho.mach_header_64 = undefined,

/// Symtab and strtab might not exist for empty object files so we use an optional
/// to signal this.
in_symtab: ?[]align(1) const macho.nlist_64 = null,
in_strtab: ?[]const u8 = null,

/// Output symtab is sorted so that we can easily reference symbols following each
/// other in address space.
/// The length of the symtab is at least of the input symtab length however there
/// can be trailing section symbols.
symtab: []macho.nlist_64 = undefined,
/// Can be undefined as set together with in_symtab.
source_symtab_lookup: []u32 = undefined,
/// Can be undefined as set together with in_symtab.
reverse_symtab_lookup: []u32 = undefined,
/// Can be undefined as set together with in_symtab.
source_address_lookup: []i64 = undefined,
/// Can be undefined as set together with in_symtab.
source_section_index_lookup: []i64 = undefined,
/// Can be undefined as set together with in_symtab.
strtab_lookup: []u32 = undefined,
/// Can be undefined as set together with in_symtab.
atom_by_index_table: []AtomIndex = undefined,
/// Can be undefined as set together with in_symtab.
globals_lookup: []i64 = undefined,
/// Can be undefined as set together with in_symtab.
relocs_lookup: []RelocEntry = undefined,

/// All relocations sorted and flatened, sorted by address descending
/// per section.
relocations: std.ArrayListUnmanaged(macho.relocation_info) = .{},
/// Beginning index to the relocations array for each input section
/// defined within this Object file.
section_relocs_lookup: std.ArrayListUnmanaged(u32) = .{},

/// Data-in-code records sorted by address.
data_in_code: std.ArrayListUnmanaged(macho.data_in_code_entry) = .{},

atoms: std.ArrayListUnmanaged(AtomIndex) = .{},
exec_atoms: std.ArrayListUnmanaged(AtomIndex) = .{},

eh_frame_sect_id: ?u8 = null,
eh_frame_relocs_lookup: std.AutoArrayHashMapUnmanaged(u32, Record) = .{},
eh_frame_records_lookup: std.AutoArrayHashMapUnmanaged(AtomIndex, u32) = .{},

unwind_info_sect_id: ?u8 = null,
unwind_relocs_lookup: []Record = undefined,
unwind_records_lookup: std.AutoHashMapUnmanaged(AtomIndex, u32) = .{},

const RelocEntry = struct { start: u32, len: u32 };

const Record = struct {
    dead: bool,
    reloc: RelocEntry,
};

pub fn deinit(self: *Object, gpa: Allocator) void {
    self.atoms.deinit(gpa);
<<<<<<< HEAD
    // ZAR MODIFICATION:
    // We manage memory of this ourselves in zar - so
    // freeing this here for that does not make much sense.
    //gpa.free(self.name);
    //gpa.free(self.contents);
=======
    self.exec_atoms.deinit(gpa);
    gpa.free(self.name);
    gpa.free(self.contents);
>>>>>>> d36f4035
    if (self.in_symtab) |_| {
        gpa.free(self.source_symtab_lookup);
        gpa.free(self.reverse_symtab_lookup);
        gpa.free(self.source_address_lookup);
        gpa.free(self.source_section_index_lookup);
        gpa.free(self.strtab_lookup);
        gpa.free(self.symtab);
        gpa.free(self.atom_by_index_table);
        gpa.free(self.globals_lookup);
        gpa.free(self.relocs_lookup);
    }
    self.eh_frame_relocs_lookup.deinit(gpa);
    self.eh_frame_records_lookup.deinit(gpa);
    if (self.hasUnwindRecords()) {
        gpa.free(self.unwind_relocs_lookup);
    }
    self.unwind_records_lookup.deinit(gpa);
    self.relocations.deinit(gpa);
    self.section_relocs_lookup.deinit(gpa);
    self.data_in_code.deinit(gpa);
}

pub fn parse(self: *Object, allocator: Allocator, cpu_arch: std.Target.Cpu.Arch) !void {
    const tracy = trace(@src());
    defer tracy.end();

    var stream = std.io.fixedBufferStream(self.contents);
    const reader = stream.reader();

    self.header = try reader.readStruct(macho.mach_header_64);

    if (self.header.filetype != macho.MH_OBJECT) {
        log.debug("invalid filetype: expected 0x{x}, found 0x{x}", .{
            macho.MH_OBJECT,
            self.header.filetype,
        });
        return error.NotObject;
    }

    const this_arch: std.Target.Cpu.Arch = switch (self.header.cputype) {
        macho.CPU_TYPE_ARM64 => .aarch64,
        macho.CPU_TYPE_X86_64 => .x86_64,
        else => |value| {
            log.err("unsupported cpu architecture 0x{x}", .{value});
            return error.UnsupportedCpuArchitecture;
        },
    };

    // ZAR MODIFICATION: This check doesn't serve any purpose for the needs of
    // zar.
    _ = this_arch;
    _ = cpu_arch;
    // if (this_arch != cpu_arch) {
    //     log.err("mismatched cpu architecture: expected {s}, found {s}", .{
    //         @tagName(cpu_arch),
    //         @tagName(this_arch),
    //     });
    //     return error.MismatchedCpuArchitecture;
    // }

    var it = LoadCommandIterator{
        .ncmds = self.header.ncmds,
        .buffer = self.contents[@sizeOf(macho.mach_header_64)..][0..self.header.sizeofcmds],
    };
    const nsects = self.getSourceSections().len;

    // Prepopulate relocations per section lookup table.
    try self.section_relocs_lookup.resize(allocator, nsects);
    mem.set(u32, self.section_relocs_lookup.items, 0);

    const symtab = while (it.next()) |cmd| switch (cmd.cmd()) {
        .SYMTAB => break cmd.cast(macho.symtab_command).?,
        else => {},
    } else return;

    self.in_symtab = @ptrCast([*]align(1) const macho.nlist_64, self.contents.ptr + symtab.symoff)[0..symtab.nsyms];
    self.in_strtab = self.contents[symtab.stroff..][0..symtab.strsize];

    self.symtab = try allocator.alloc(macho.nlist_64, self.in_symtab.?.len + nsects);
    self.source_symtab_lookup = try allocator.alloc(u32, self.in_symtab.?.len);
    self.reverse_symtab_lookup = try allocator.alloc(u32, self.in_symtab.?.len);
    self.strtab_lookup = try allocator.alloc(u32, self.in_symtab.?.len);
    self.globals_lookup = try allocator.alloc(i64, self.in_symtab.?.len);
    self.atom_by_index_table = try allocator.alloc(AtomIndex, self.in_symtab.?.len + nsects);
    self.relocs_lookup = try allocator.alloc(RelocEntry, self.in_symtab.?.len + nsects);
    // This is wasteful but we need to be able to lookup source symbol address after stripping and
    // allocating of sections.
    self.source_address_lookup = try allocator.alloc(i64, self.in_symtab.?.len);
    self.source_section_index_lookup = try allocator.alloc(i64, nsects);

    for (self.symtab) |*sym| {
        sym.* = .{
            .n_value = 0,
            .n_sect = 0,
            .n_desc = 0,
            .n_strx = 0,
            .n_type = 0,
        };
    }

    mem.set(i64, self.globals_lookup, -1);
    mem.set(AtomIndex, self.atom_by_index_table, 0);
    mem.set(i64, self.source_section_index_lookup, -1);
    mem.set(RelocEntry, self.relocs_lookup, .{
        .start = 0,
        .len = 0,
    });

    // You would expect that the symbol table is at least pre-sorted based on symbol's type:
    // local < extern defined < undefined. Unfortunately, this is not guaranteed! For instance,
    // the GO compiler does not necessarily respect that therefore we sort immediately by type
    // and address within.
    var sorted_all_syms = try std.ArrayList(SymbolAtIndex).initCapacity(allocator, self.in_symtab.?.len);
    defer sorted_all_syms.deinit();

    for (self.in_symtab.?) |_, index| {
        sorted_all_syms.appendAssumeCapacity(.{ .index = @intCast(u32, index) });
    }

    // We sort by type: defined < undefined, and
    // afterwards by address in each group. Normally, dysymtab should
    // be enough to guarantee the sort, but turns out not every compiler
    // is kind enough to specify the symbols in the correct order.
    sort.sort(SymbolAtIndex, sorted_all_syms.items, self, SymbolAtIndex.lessThan);

    for (sorted_all_syms.items) |sym_id, i| {
        const sym = sym_id.getSymbol(self);

        if (sym.sect() and self.source_section_index_lookup[sym.n_sect - 1] == -1) {
            self.source_section_index_lookup[sym.n_sect - 1] = @intCast(i64, i);
        }

        self.symtab[i] = sym;
        self.source_address_lookup[i] = if (sym.undf()) -1 else @intCast(i64, sym.n_value);
        self.source_symtab_lookup[i] = sym_id.index;
        self.reverse_symtab_lookup[sym_id.index] = @intCast(u32, i);

        const sym_name_len = mem.sliceTo(@ptrCast([*:0]const u8, self.in_strtab.?.ptr + sym.n_strx), 0).len + 1;
        self.strtab_lookup[i] = @intCast(u32, sym_name_len);
    }

    // Parse __TEXT,__eh_frame if one exists.
    self.eh_frame_sect_id = self.getSourceSectionIndexByName("__TEXT", "__eh_frame");

    // Parse __LD,__compact_unwind if one exists.
    self.unwind_info_sect_id = self.getSourceSectionIndexByName("__LD", "__compact_unwind");
    if (self.hasUnwindRecords()) {
        self.unwind_relocs_lookup = try allocator.alloc(Record, self.getUnwindRecords().len);
        mem.set(Record, self.unwind_relocs_lookup, .{
            .dead = true,
            .reloc = .{
                .start = 0,
                .len = 0,
            },
        });
    }
}

const SymbolAtIndex = struct {
    index: u32,

    const Context = *const Object;

    fn getSymbol(self: SymbolAtIndex, ctx: Context) macho.nlist_64 {
        return ctx.in_symtab.?[self.index];
    }

    fn getSymbolName(self: SymbolAtIndex, ctx: Context) []const u8 {
        const off = self.getSymbol(ctx).n_strx;
        return mem.sliceTo(@ptrCast([*:0]const u8, ctx.in_strtab.?.ptr + off), 0);
    }

    fn getSymbolSeniority(self: SymbolAtIndex, ctx: Context) u2 {
        const sym = self.getSymbol(ctx);
        if (!sym.ext()) {
            const sym_name = self.getSymbolName(ctx);
            if (mem.startsWith(u8, sym_name, "l") or mem.startsWith(u8, sym_name, "L")) return 0;
            return 1;
        }
        if (sym.weakDef() or sym.pext()) return 2;
        return 3;
    }

    /// Performs lexicographic-like check.
    /// * lhs and rhs defined
    ///   * if lhs == rhs
    ///     * if lhs.n_sect == rhs.n_sect
    ///       * ext < weak < local < temp
    ///     * lhs.n_sect < rhs.n_sect
    ///   * lhs < rhs
    /// * !rhs is undefined
    fn lessThan(ctx: Context, lhs_index: SymbolAtIndex, rhs_index: SymbolAtIndex) bool {
        const lhs = lhs_index.getSymbol(ctx);
        const rhs = rhs_index.getSymbol(ctx);
        if (lhs.sect() and rhs.sect()) {
            if (lhs.n_value == rhs.n_value) {
                if (lhs.n_sect == rhs.n_sect) {
                    const lhs_senior = lhs_index.getSymbolSeniority(ctx);
                    const rhs_senior = rhs_index.getSymbolSeniority(ctx);
                    if (lhs_senior == rhs_senior) {
                        return lessThanByNStrx(ctx, lhs_index, rhs_index);
                    } else return lhs_senior < rhs_senior;
                } else return lhs.n_sect < rhs.n_sect;
            } else return lhs.n_value < rhs.n_value;
        } else if (lhs.undf() and rhs.undf()) {
            return lessThanByNStrx(ctx, lhs_index, rhs_index);
        } else return rhs.undf();
    }

    fn lessThanByNStrx(ctx: Context, lhs: SymbolAtIndex, rhs: SymbolAtIndex) bool {
        return lhs.getSymbol(ctx).n_strx < rhs.getSymbol(ctx).n_strx;
    }
};

fn filterSymbolsBySection(symbols: []macho.nlist_64, n_sect: u8) struct {
    index: u32,
    len: u32,
} {
    const FirstMatch = struct {
        n_sect: u8,

        pub fn predicate(pred: @This(), symbol: macho.nlist_64) bool {
            return symbol.n_sect == pred.n_sect;
        }
    };
    const FirstNonMatch = struct {
        n_sect: u8,

        pub fn predicate(pred: @This(), symbol: macho.nlist_64) bool {
            return symbol.n_sect != pred.n_sect;
        }
    };

    const index = MachO.lsearch(macho.nlist_64, symbols, FirstMatch{
        .n_sect = n_sect,
    });
    const len = MachO.lsearch(macho.nlist_64, symbols[index..], FirstNonMatch{
        .n_sect = n_sect,
    });

    return .{ .index = @intCast(u32, index), .len = @intCast(u32, len) };
}

fn filterSymbolsByAddress(symbols: []macho.nlist_64, start_addr: u64, end_addr: u64) struct {
    index: u32,
    len: u32,
} {
    const Predicate = struct {
        addr: u64,

        pub fn predicate(pred: @This(), symbol: macho.nlist_64) bool {
            return symbol.n_value >= pred.addr;
        }
    };

    const index = MachO.lsearch(macho.nlist_64, symbols, Predicate{
        .addr = start_addr,
    });
    const len = MachO.lsearch(macho.nlist_64, symbols[index..], Predicate{
        .addr = end_addr,
    });

    return .{ .index = @intCast(u32, index), .len = @intCast(u32, len) };
}

const SortedSection = struct {
    header: macho.section_64,
    id: u8,
};

fn sectionLessThanByAddress(ctx: void, lhs: SortedSection, rhs: SortedSection) bool {
    _ = ctx;
    if (lhs.header.addr == rhs.header.addr) {
        return lhs.id < rhs.id;
    }
    return lhs.header.addr < rhs.header.addr;
}

pub fn splitIntoAtoms(self: *Object, macho_file: *MachO, object_id: u32) !void {
    log.debug("splitting object({d}, {s}) into atoms", .{ object_id, self.name });

    try self.splitRegularSections(macho_file, object_id);
    try self.parseEhFrameSection(macho_file, object_id);
    try self.parseUnwindInfo(macho_file, object_id);
    try self.parseDataInCode(macho_file.base.allocator);
}

pub fn splitRegularSections(self: *Object, macho_file: *MachO, object_id: u32) !void {
    const tracy = trace(@src());
    defer tracy.end();

    const gpa = macho_file.base.allocator;

    const sections = self.getSourceSections();
    for (sections) |sect, id| {
        if (sect.isDebug()) continue;
        const out_sect_id = (try macho_file.getOutputSection(sect)) orelse {
            log.debug("  unhandled section '{s},{s}'", .{ sect.segName(), sect.sectName() });
            continue;
        };
        if (sect.size == 0) continue;

        const sect_id = @intCast(u8, id);
        const sym = self.getSectionAliasSymbolPtr(sect_id);
        sym.* = .{
            .n_strx = 0,
            .n_type = macho.N_SECT,
            .n_sect = out_sect_id + 1,
            .n_desc = 0,
            .n_value = sect.addr,
        };
    }

    if (self.in_symtab == null) {
        for (sections) |sect, id| {
            if (sect.isDebug()) continue;
            const out_sect_id = (try macho_file.getOutputSection(sect)) orelse continue;
            if (sect.size == 0) continue;

            const sect_id = @intCast(u8, id);
            const sym_index = self.getSectionAliasSymbolIndex(sect_id);
            const atom_index = try self.createAtomFromSubsection(
                macho_file,
                object_id,
                sym_index,
                0,
                0,
                sect.size,
                sect.@"align",
                out_sect_id,
            );
            macho_file.addAtomToSection(atom_index);
        }
        return;
    }

    // Well, shit, sometimes compilers skip the dysymtab load command altogether, meaning we
    // have to infer the start of undef section in the symtab ourselves.
    const iundefsym = blk: {
        const dysymtab = self.parseDysymtab() orelse {
            var iundefsym: usize = self.in_symtab.?.len;
            while (iundefsym > 0) : (iundefsym -= 1) {
                const sym = self.symtab[iundefsym - 1];
                if (sym.sect()) break;
            }
            break :blk iundefsym;
        };
        break :blk dysymtab.iundefsym;
    };

    // We only care about defined symbols, so filter every other out.
    const symtab = try gpa.dupe(macho.nlist_64, self.symtab[0..iundefsym]);
    defer gpa.free(symtab);

    const subsections_via_symbols = self.header.flags & macho.MH_SUBSECTIONS_VIA_SYMBOLS != 0;

    // Sort section headers by address.
    var sorted_sections = try gpa.alloc(SortedSection, sections.len);
    defer gpa.free(sorted_sections);

    for (sections) |sect, id| {
        sorted_sections[id] = .{ .header = sect, .id = @intCast(u8, id) };
    }

    std.sort.sort(SortedSection, sorted_sections, {}, sectionLessThanByAddress);

    var sect_sym_index: u32 = 0;
    for (sorted_sections) |section| {
        const sect = section.header;
        if (sect.isDebug()) continue;

        const sect_id = section.id;
        log.debug("splitting section '{s},{s}' into atoms", .{ sect.segName(), sect.sectName() });

        // Get output segment/section in the final artifact.
        const out_sect_id = (try macho_file.getOutputSection(sect)) orelse continue;

        log.debug("  output sect({d}, '{s},{s}')", .{
            out_sect_id + 1,
            macho_file.sections.items(.header)[out_sect_id].segName(),
            macho_file.sections.items(.header)[out_sect_id].sectName(),
        });

        try self.parseRelocs(gpa, section.id);

        const cpu_arch = macho_file.options.target.cpu_arch.?;
        const sect_loc = filterSymbolsBySection(symtab[sect_sym_index..], sect_id + 1);
        const sect_start_index = sect_sym_index + sect_loc.index;

        sect_sym_index += sect_loc.len;

        if (sect.size == 0) continue;
        if (subsections_via_symbols and sect_loc.len > 0) {
            // If the first nlist does not match the start of the section,
            // then we need to encapsulate the memory range [section start, first symbol)
            // as a temporary symbol and insert the matching Atom.
            const first_sym = symtab[sect_start_index];
            if (first_sym.n_value > sect.addr) {
                const sym_index = self.getSectionAliasSymbolIndex(sect_id);
                const atom_size = first_sym.n_value - sect.addr;
                const atom_index = try self.createAtomFromSubsection(
                    macho_file,
                    object_id,
                    sym_index,
                    0,
                    0,
                    atom_size,
                    sect.@"align",
                    out_sect_id,
                );
                if (!sect.isZerofill()) {
                    try self.cacheRelocs(macho_file, atom_index);
                }
                macho_file.addAtomToSection(atom_index);
            }

            var next_sym_index = sect_start_index;
            while (next_sym_index < sect_start_index + sect_loc.len) {
                const next_sym = symtab[next_sym_index];
                const addr = next_sym.n_value;
                const atom_loc = filterSymbolsByAddress(symtab[next_sym_index..], addr, addr + 1);
                assert(atom_loc.len > 0);
                const atom_sym_index = atom_loc.index + next_sym_index;
                const nsyms_trailing = atom_loc.len - 1;
                next_sym_index += atom_loc.len;

                const atom_size = if (next_sym_index < sect_start_index + sect_loc.len)
                    symtab[next_sym_index].n_value - addr
                else
                    sect.addr + sect.size - addr;

                const atom_align = if (addr > 0)
                    math.min(@ctz(addr), sect.@"align")
                else
                    sect.@"align";

                const atom_index = try self.createAtomFromSubsection(
                    macho_file,
                    object_id,
                    atom_sym_index,
                    atom_sym_index + 1,
                    nsyms_trailing,
                    atom_size,
                    atom_align,
                    out_sect_id,
                );

                // TODO rework this at the relocation level
                if (cpu_arch == .x86_64 and addr == sect.addr) {
                    // In x86_64 relocs, it can so happen that the compiler refers to the same
                    // atom by both the actual assigned symbol and the start of the section. In this
                    // case, we need to link the two together so add an alias.
                    const alias_index = self.getSectionAliasSymbolIndex(sect_id);
                    self.atom_by_index_table[alias_index] = atom_index;
                }
                if (!sect.isZerofill()) {
                    try self.cacheRelocs(macho_file, atom_index);
                }
                macho_file.addAtomToSection(atom_index);
            }
        } else {
            const alias_index = self.getSectionAliasSymbolIndex(sect_id);
            const atom_index = try self.createAtomFromSubsection(
                macho_file,
                object_id,
                alias_index,
                sect_start_index,
                sect_loc.len,
                sect.size,
                sect.@"align",
                out_sect_id,
            );
            if (!sect.isZerofill()) {
                try self.cacheRelocs(macho_file, atom_index);
            }
            macho_file.addAtomToSection(atom_index);
        }
    }
}

fn createAtomFromSubsection(
    self: *Object,
    macho_file: *MachO,
    object_id: u32,
    sym_index: u32,
    inner_sym_index: u32,
    inner_nsyms_trailing: u32,
    size: u64,
    alignment: u32,
    out_sect_id: u8,
) !AtomIndex {
    const gpa = macho_file.base.allocator;
    const atom_index = try macho_file.createEmptyAtom(sym_index, size, alignment);
    const atom = macho_file.getAtomPtr(atom_index);
    atom.inner_sym_index = inner_sym_index;
    atom.inner_nsyms_trailing = inner_nsyms_trailing;
    atom.file = object_id + 1;
    self.symtab[sym_index].n_sect = out_sect_id + 1;

    log.debug("creating ATOM(%{d}, '{s}') in sect({d}, '{s},{s}') in object({d})", .{
        sym_index,
        self.getSymbolName(sym_index),
        out_sect_id + 1,
        macho_file.sections.items(.header)[out_sect_id].segName(),
        macho_file.sections.items(.header)[out_sect_id].sectName(),
        object_id,
    });

    try self.atoms.append(gpa, atom_index);
    self.atom_by_index_table[sym_index] = atom_index;

    var it = Atom.getInnerSymbolsIterator(macho_file, atom_index);
    while (it.next()) |sym_loc| {
        const inner = macho_file.getSymbolPtr(sym_loc);
        inner.n_sect = out_sect_id + 1;
        self.atom_by_index_table[sym_loc.sym_index] = atom_index;
    }

    const out_sect = macho_file.sections.items(.header)[out_sect_id];
    if (out_sect.isCode() and
        mem.eql(u8, "__TEXT", out_sect.segName()) and
        mem.eql(u8, "__text", out_sect.sectName()))
    {
        // TODO currently assuming a single section for executable machine code
        try self.exec_atoms.append(gpa, atom_index);
    }

    return atom_index;
}

fn filterRelocs(
    relocs: []align(1) const macho.relocation_info,
    start_addr: u64,
    end_addr: u64,
) RelocEntry {
    const Predicate = struct {
        addr: u64,

        pub fn predicate(self: @This(), rel: macho.relocation_info) bool {
            return rel.r_address >= self.addr;
        }
    };
    const LPredicate = struct {
        addr: u64,

        pub fn predicate(self: @This(), rel: macho.relocation_info) bool {
            return rel.r_address < self.addr;
        }
    };

    const start = MachO.bsearch(macho.relocation_info, relocs, Predicate{ .addr = end_addr });
    const len = MachO.lsearch(macho.relocation_info, relocs[start..], LPredicate{ .addr = start_addr });

    return .{ .start = @intCast(u32, start), .len = @intCast(u32, len) };
}

/// Parse all relocs for the input section, and sort in descending order.
/// Previously, I have wrongly assumed the compilers output relocations for each
/// section in a sorted manner which is simply not true.
fn parseRelocs(self: *Object, gpa: Allocator, sect_id: u8) !void {
    const section = self.getSourceSection(sect_id);
    const start = @intCast(u32, self.relocations.items.len);
    if (self.getSourceRelocs(section)) |relocs| {
        try self.relocations.ensureUnusedCapacity(gpa, relocs.len);
        self.relocations.appendUnalignedSliceAssumeCapacity(relocs);
        std.sort.sort(macho.relocation_info, self.relocations.items[start..], {}, relocGreaterThan);
    }
    self.section_relocs_lookup.items[sect_id] = start;
}

fn cacheRelocs(self: *Object, macho_file: *MachO, atom_index: AtomIndex) !void {
    const atom = macho_file.getAtom(atom_index);

    const source_sect_id = if (self.getSourceSymbol(atom.sym_index)) |source_sym| blk: {
        break :blk source_sym.n_sect - 1;
    } else blk: {
        // If there was no matching symbol present in the source symtab, this means
        // we are dealing with either an entire section, or part of it, but also
        // starting at the beginning.
        const nbase = @intCast(u32, self.in_symtab.?.len);
        const sect_id = @intCast(u8, atom.sym_index - nbase);
        break :blk sect_id;
    };
    const source_sect = self.getSourceSection(source_sect_id);
    assert(!source_sect.isZerofill());
    const relocs = self.getRelocs(source_sect_id);

    self.relocs_lookup[atom.sym_index] = if (self.getSourceSymbol(atom.sym_index)) |source_sym| blk: {
        const offset = source_sym.n_value - source_sect.addr;
        break :blk filterRelocs(relocs, offset, offset + atom.size);
    } else filterRelocs(relocs, 0, atom.size);
}

fn relocGreaterThan(ctx: void, lhs: macho.relocation_info, rhs: macho.relocation_info) bool {
    _ = ctx;
    return lhs.r_address > rhs.r_address;
}

fn parseEhFrameSection(self: *Object, macho_file: *MachO, object_id: u32) !void {
    const sect_id = self.eh_frame_sect_id orelse return;
    const sect = self.getSourceSection(sect_id);

    log.debug("parsing __TEXT,__eh_frame section", .{});

    if (macho_file.getSectionByName("__TEXT", "__eh_frame") == null) {
        _ = try macho_file.initSection("__TEXT", "__eh_frame", .{});
    }

    const gpa = macho_file.base.allocator;
    const cpu_arch = macho_file.options.target.cpu_arch.?;
    try self.parseRelocs(gpa, sect_id);
    const relocs = self.getRelocs(sect_id);

    var it = self.getEhFrameRecordsIterator();
    var record_count: u32 = 0;
    while (try it.next()) |_| {
        record_count += 1;
    }

    try self.eh_frame_relocs_lookup.ensureTotalCapacity(gpa, record_count);
    try self.eh_frame_records_lookup.ensureTotalCapacity(gpa, record_count);

    it.reset();

    while (try it.next()) |record| {
        const offset = it.pos - record.getSize();
        const rel_pos = switch (cpu_arch) {
            .aarch64 => filterRelocs(relocs, offset, offset + record.getSize()),
            .x86_64 => RelocEntry{ .start = 0, .len = 0 },
            else => unreachable,
        };
        self.eh_frame_relocs_lookup.putAssumeCapacityNoClobber(offset, .{
            .dead = false,
            .reloc = rel_pos,
        });

        if (record.tag == .fde) {
            const target = blk: {
                switch (cpu_arch) {
                    .aarch64 => {
                        assert(rel_pos.len > 0); // TODO convert to an error as the FDE eh frame is malformed
                        // Find function symbol that this record describes
                        const rel = relocs[rel_pos.start..][rel_pos.len - 1];
                        const target = UnwindInfo.parseRelocTarget(
                            macho_file,
                            object_id,
                            rel,
                            it.data[offset..],
                            @intCast(i32, offset),
                        );
                        break :blk target;
                    },
                    .x86_64 => {
                        const target_address = record.getTargetSymbolAddress(.{
                            .base_addr = sect.addr,
                            .base_offset = offset,
                        });
                        const target_sym_index = self.getSymbolByAddress(target_address, null);
                        const target = if (self.getGlobal(target_sym_index)) |global_index|
                            macho_file.globals.items[global_index]
                        else
                            MachO.SymbolWithLoc{ .sym_index = target_sym_index, .file = object_id + 1 };
                        break :blk target;
                    },
                    else => unreachable,
                }
            };
            log.debug("FDE at offset {x} tracks {s}", .{ offset, macho_file.getSymbolName(target) });
            if (target.getFile() != object_id) {
                self.eh_frame_relocs_lookup.getPtr(offset).?.dead = true;
            } else {
                const atom_index = self.getAtomIndexForSymbol(target.sym_index).?;
                self.eh_frame_records_lookup.putAssumeCapacityNoClobber(atom_index, offset);
            }
        }
    }
}

fn parseUnwindInfo(self: *Object, macho_file: *MachO, object_id: u32) !void {
    const sect_id = self.unwind_info_sect_id orelse {
        // If it so happens that the object had `__eh_frame` section defined but no `__compact_unwind`,
        // we will try fully synthesising unwind info records to somewhat match Apple ld's
        // approach. However, we will only synthesise DWARF records and nothing more. For this reason,
        // we still create the output `__TEXT,__unwind_info` section.
        if (self.hasEhFrameRecords()) {
            if (macho_file.getSectionByName("__TEXT", "__unwind_info") == null) {
                _ = try macho_file.initSection("__TEXT", "__unwind_info", .{});
            }
        }
        return;
    };

    log.debug("parsing unwind info in {s}", .{self.name});

    const gpa = macho_file.base.allocator;
    const cpu_arch = macho_file.options.target.cpu_arch.?;

    if (macho_file.getSectionByName("__TEXT", "__unwind_info") == null) {
        _ = try macho_file.initSection("__TEXT", "__unwind_info", .{});
    }

    try self.unwind_records_lookup.ensureTotalCapacity(gpa, @intCast(u32, self.exec_atoms.items.len));

    const unwind_records = self.getUnwindRecords();

    const needs_eh_frame = for (unwind_records) |record| {
        if (UnwindInfo.UnwindEncoding.isDwarf(record.compactUnwindEncoding, cpu_arch)) break true;
    } else false;

    if (needs_eh_frame and !self.hasEhFrameRecords()) {
        log.err("missing __TEXT,__eh_frame section", .{});
        log.err("  in object {s}", .{self.name});
        return error.MissingEhFrameSection;
    }

    try self.parseRelocs(gpa, sect_id);
    const relocs = self.getRelocs(sect_id);

    for (unwind_records) |record, record_id| {
        const offset = record_id * @sizeOf(macho.compact_unwind_entry);
        const rel_pos = filterRelocs(
            relocs,
            offset,
            offset + @sizeOf(macho.compact_unwind_entry),
        );
        assert(rel_pos.len > 0); // TODO convert to an error as the unwind info is malformed
        self.unwind_relocs_lookup[record_id] = .{
            .dead = false,
            .reloc = rel_pos,
        };

        // Find function symbol that this record describes
        const rel = relocs[rel_pos.start..][rel_pos.len - 1];
        const target = UnwindInfo.parseRelocTarget(
            macho_file,
            object_id,
            rel,
            mem.asBytes(&record),
            @intCast(i32, offset),
        );
        log.debug("unwind record {d} tracks {s}", .{ record_id, macho_file.getSymbolName(target) });
        if (target.getFile() != object_id) {
            self.unwind_relocs_lookup[record_id].dead = true;
        } else {
            const atom_index = self.getAtomIndexForSymbol(target.sym_index).?;
            self.unwind_records_lookup.putAssumeCapacityNoClobber(atom_index, @intCast(u32, record_id));
        }
    }
}

pub fn getSourceSymbol(self: Object, index: u32) ?macho.nlist_64 {
    const symtab = self.in_symtab.?;
    if (index >= symtab.len) return null;
    const mapped_index = self.source_symtab_lookup[index];
    return symtab[mapped_index];
}

pub fn getSourceSection(self: Object, index: u8) macho.section_64 {
    const sections = self.getSourceSections();
    assert(index < sections.len);
    return sections[index];
}

pub fn getSourceSectionByName(self: Object, segname: []const u8, sectname: []const u8) ?macho.section_64 {
    const index = self.getSourceSectionIndexByName(segname, sectname) orelse return null;
    const sections = self.getSourceSections();
    return sections[index];
}

pub fn getSourceSectionIndexByName(self: Object, segname: []const u8, sectname: []const u8) ?u8 {
    const sections = self.getSourceSections();
    for (sections) |sect, i| {
        if (mem.eql(u8, segname, sect.segName()) and mem.eql(u8, sectname, sect.sectName()))
            return @intCast(u8, i);
    } else return null;
}

pub fn getSourceSections(self: Object) []const macho.section_64 {
    var it = LoadCommandIterator{
        .ncmds = self.header.ncmds,
        .buffer = self.contents[@sizeOf(macho.mach_header_64)..][0..self.header.sizeofcmds],
    };
    while (it.next()) |cmd| switch (cmd.cmd()) {
        .SEGMENT_64 => {
            return cmd.getSections();
        },
        else => {},
    } else unreachable;
}

pub fn parseDataInCode(self: *Object, gpa: Allocator) !void {
    var it = LoadCommandIterator{
        .ncmds = self.header.ncmds,
        .buffer = self.contents[@sizeOf(macho.mach_header_64)..][0..self.header.sizeofcmds],
    };
    const cmd = while (it.next()) |cmd| {
        switch (cmd.cmd()) {
            .DATA_IN_CODE => break cmd.cast(macho.linkedit_data_command).?,
            else => {},
        }
    } else return;
    const ndice = @divExact(cmd.datasize, @sizeOf(macho.data_in_code_entry));
    const dice = @ptrCast([*]align(1) const macho.data_in_code_entry, self.contents.ptr + cmd.dataoff)[0..ndice];
    try self.data_in_code.ensureTotalCapacityPrecise(gpa, dice.len);
    self.data_in_code.appendUnalignedSliceAssumeCapacity(dice);
    std.sort.sort(macho.data_in_code_entry, self.data_in_code.items, {}, diceLessThan);
}

fn diceLessThan(ctx: void, lhs: macho.data_in_code_entry, rhs: macho.data_in_code_entry) bool {
    _ = ctx;
    return lhs.offset < rhs.offset;
}

fn parseDysymtab(self: Object) ?macho.dysymtab_command {
    var it = LoadCommandIterator{
        .ncmds = self.header.ncmds,
        .buffer = self.contents[@sizeOf(macho.mach_header_64)..][0..self.header.sizeofcmds],
    };
    while (it.next()) |cmd| {
        switch (cmd.cmd()) {
            .DYSYMTAB => {
                return cmd.cast(macho.dysymtab_command).?;
            },
            else => {},
        }
    } else return null;
}

pub fn parseDwarfInfo(self: Object) DwarfInfo {
    var di = DwarfInfo{
        .debug_info = &[0]u8{},
        .debug_abbrev = &[0]u8{},
        .debug_str = &[0]u8{},
    };
    for (self.getSourceSections()) |sect| {
        if (!sect.isDebug()) continue;
        const sectname = sect.sectName();
        if (mem.eql(u8, sectname, "__debug_info")) {
            di.debug_info = self.getSectionContents(sect);
        } else if (mem.eql(u8, sectname, "__debug_abbrev")) {
            di.debug_abbrev = self.getSectionContents(sect);
        } else if (mem.eql(u8, sectname, "__debug_str")) {
            di.debug_str = self.getSectionContents(sect);
        }
    }
    return di;
}

pub fn getSectionContents(self: Object, sect: macho.section_64) []const u8 {
    const size = @intCast(usize, sect.size);
    return self.contents[sect.offset..][0..size];
}

pub fn getSectionAliasSymbolIndex(self: Object, sect_id: u8) u32 {
    const start = @intCast(u32, self.in_symtab.?.len);
    return start + sect_id;
}

pub fn getSectionAliasSymbol(self: *Object, sect_id: u8) macho.nlist_64 {
    return self.symtab[self.getSectionAliasSymbolIndex(sect_id)];
}

pub fn getSectionAliasSymbolPtr(self: *Object, sect_id: u8) *macho.nlist_64 {
    return &self.symtab[self.getSectionAliasSymbolIndex(sect_id)];
}

fn getSourceRelocs(self: Object, sect: macho.section_64) ?[]align(1) const macho.relocation_info {
    if (sect.nreloc == 0) return null;
    return @ptrCast([*]align(1) const macho.relocation_info, self.contents.ptr + sect.reloff)[0..sect.nreloc];
}

pub fn getRelocs(self: Object, sect_id: u8) []const macho.relocation_info {
    const sect = self.getSourceSection(sect_id);
    const start = self.section_relocs_lookup.items[sect_id];
    const len = sect.nreloc;
    return self.relocations.items[start..][0..len];
}

pub fn getSymbolName(self: Object, index: u32) []const u8 {
    const strtab = self.in_strtab.?;
    const sym = self.symtab[index];

    if (self.getSourceSymbol(index) == null) {
        assert(sym.n_strx == 0);
        return "";
    }

    const start = sym.n_strx;
    const len = self.strtab_lookup[index];

    return strtab[start..][0 .. len - 1 :0];
}

pub fn getSymbolByAddress(self: Object, addr: u64, sect_hint: ?u8) u32 {
    // Find containing atom
    const Predicate = struct {
        addr: i64,

        pub fn predicate(pred: @This(), other: i64) bool {
            return if (other == -1) true else other > pred.addr;
        }
    };

    if (sect_hint) |sect_id| {
        if (self.source_section_index_lookup[sect_id] > -1) {
            const first_sym_index = @intCast(usize, self.source_section_index_lookup[sect_id]);
            const target_sym_index = MachO.lsearch(i64, self.source_address_lookup[first_sym_index..], Predicate{
                .addr = @intCast(i64, addr),
            });
            if (target_sym_index > 0) {
                return @intCast(u32, first_sym_index + target_sym_index - 1);
            }
        }
        return self.getSectionAliasSymbolIndex(sect_id);
    }

    const target_sym_index = MachO.lsearch(i64, self.source_address_lookup, Predicate{
        .addr = @intCast(i64, addr),
    });
    assert(target_sym_index > 0);
    return @intCast(u32, target_sym_index - 1);
}

pub fn getGlobal(self: Object, sym_index: u32) ?u32 {
    if (self.globals_lookup[sym_index] == -1) return null;
    return @intCast(u32, self.globals_lookup[sym_index]);
}

pub fn getAtomIndexForSymbol(self: Object, sym_index: u32) ?AtomIndex {
    const atom_index = self.atom_by_index_table[sym_index];
    if (atom_index == 0) return null;
    return atom_index;
}

pub fn hasUnwindRecords(self: Object) bool {
    return self.unwind_info_sect_id != null;
}

pub fn getUnwindRecords(self: Object) []align(1) const macho.compact_unwind_entry {
    const sect_id = self.unwind_info_sect_id orelse return &[0]macho.compact_unwind_entry{};
    const sect = self.getSourceSection(sect_id);
    const data = self.getSectionContents(sect);
    const num_entries = @divExact(data.len, @sizeOf(macho.compact_unwind_entry));
    return @ptrCast([*]align(1) const macho.compact_unwind_entry, data)[0..num_entries];
}

pub fn hasEhFrameRecords(self: Object) bool {
    return self.eh_frame_sect_id != null;
}

pub fn getEhFrameRecordsIterator(self: Object) eh_frame.Iterator {
    const sect_id = self.eh_frame_sect_id orelse return .{ .data = &[0]u8{} };
    const sect = self.getSourceSection(sect_id);
    const data = self.getSectionContents(sect);
    return .{ .data = data };
}

pub fn hasDataInCode(self: Object) bool {
    return self.data_in_code.items.len > 0;
}<|MERGE_RESOLUTION|>--- conflicted
+++ resolved
@@ -86,17 +86,12 @@
 
 pub fn deinit(self: *Object, gpa: Allocator) void {
     self.atoms.deinit(gpa);
-<<<<<<< HEAD
+    self.exec_atoms.deinit(gpa);
     // ZAR MODIFICATION:
     // We manage memory of this ourselves in zar - so
     // freeing this here for that does not make much sense.
     //gpa.free(self.name);
     //gpa.free(self.contents);
-=======
-    self.exec_atoms.deinit(gpa);
-    gpa.free(self.name);
-    gpa.free(self.contents);
->>>>>>> d36f4035
     if (self.in_symtab) |_| {
         gpa.free(self.source_symtab_lookup);
         gpa.free(self.reverse_symtab_lookup);
