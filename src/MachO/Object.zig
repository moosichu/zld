const Object = @This();

const std = @import("std");
const build_options = @import("build_options");
const assert = std.debug.assert;
const dwarf = std.dwarf;
const fs = std.fs;
const io = std.io;
const log = std.log.scoped(.macho);
const macho = std.macho;
const math = std.math;
const mem = std.mem;
const sort = std.sort;
const trace = @import("../../tracy.zig").trace;

const Allocator = mem.Allocator;
const Atom = @import("Atom.zig");
const AtomIndex = MachO.AtomIndex;
const DwarfInfo = @import("DwarfInfo.zig");
const LoadCommandIterator = macho.LoadCommandIterator;
const MachO = @import("../MachO.zig");
const SymbolWithLoc = MachO.SymbolWithLoc;

name: []const u8,
mtime: u64,
contents: []align(@alignOf(u64)) const u8,

header: macho.mach_header_64 = undefined,

/// Symtab and strtab might not exist for empty object files so we use an optional
/// to signal this.
in_symtab: ?[]align(1) const macho.nlist_64 = null,
in_strtab: ?[]const u8 = null,

/// Output symtab is sorted so that we can easily reference symbols following each
/// other in address space.
/// The length of the symtab is at least of the input symtab length however there
/// can be trailing section symbols.
symtab: []macho.nlist_64 = undefined,
/// Can be undefined as set together with in_symtab.
source_symtab_lookup: []u32 = undefined,
/// Can be undefined as set together with in_symtab.
strtab_lookup: []u32 = undefined,
/// Can be undefined as set together with in_symtab.
atom_by_index_table: []AtomIndex = undefined,
/// Can be undefined as set together with in_symtab.
globals_lookup: []i64 = undefined,

atoms: std.ArrayListUnmanaged(AtomIndex) = .{},

pub fn deinit(self: *Object, gpa: Allocator) void {
<<<<<<< HEAD
    self.atoms.deinit(gpa);
    gpa.free(self.name);
    gpa.free(self.contents);
    if (self.in_symtab) |_| {
        gpa.free(self.source_symtab_lookup);
        gpa.free(self.strtab_lookup);
        gpa.free(self.symtab);
        gpa.free(self.atom_by_index_table);
        gpa.free(self.globals_lookup);
    }
=======
    self.symtab.deinit(gpa);
    self.sections.deinit(gpa);
    self.sections_as_symbols.deinit(gpa);
    self.atom_by_index_table.deinit(gpa);

    for (self.managed_atoms.items) |atom| {
        atom.deinit(gpa);
        gpa.destroy(atom);
    }
    self.managed_atoms.deinit(gpa);

    // ZAR MODIFICATION:
    // We manage memory of this ourselves in zar - so
    // freeing this here for that does not make much sense.
    // gpa.free(self.name);
    // gpa.free(self.contents);
>>>>>>> a3ac22c1
}

pub fn parse(self: *Object, allocator: Allocator, cpu_arch: std.Target.Cpu.Arch) !void {
    var stream = std.io.fixedBufferStream(self.contents);
    const reader = stream.reader();

    self.header = try reader.readStruct(macho.mach_header_64);

    if (self.header.filetype != macho.MH_OBJECT) {
        log.debug("invalid filetype: expected 0x{x}, found 0x{x}", .{
            macho.MH_OBJECT,
            self.header.filetype,
        });
        return error.NotObject;
    }

    const this_arch: std.Target.Cpu.Arch = switch (self.header.cputype) {
        macho.CPU_TYPE_ARM64 => .aarch64,
        macho.CPU_TYPE_X86_64 => .x86_64,
        else => |value| {
            log.err("unsupported cpu architecture 0x{x}", .{value});
            return error.UnsupportedCpuArchitecture;
        },
    };

    // ZAR MODIFICATION: This check doesn't serve any purpose for the needs of
    // zar.
    _ = this_arch;
    _ = cpu_arch;
    // if (this_arch != cpu_arch) {
    //     log.err("mismatched cpu architecture: expected {s}, found {s}", .{
    //         @tagName(cpu_arch),
    //         @tagName(this_arch),
    //     });
    //     return error.MismatchedCpuArchitecture;
    // }

    var it = LoadCommandIterator{
        .ncmds = self.header.ncmds,
        .buffer = self.contents[@sizeOf(macho.mach_header_64)..][0..self.header.sizeofcmds],
    };
    while (it.next()) |cmd| {
        switch (cmd.cmd()) {
            .SYMTAB => {
                const symtab = cmd.cast(macho.symtab_command).?;
                self.in_symtab = @ptrCast(
                    [*]const macho.nlist_64,
                    @alignCast(@alignOf(macho.nlist_64), &self.contents[symtab.symoff]),
                )[0..symtab.nsyms];
                self.in_strtab = self.contents[symtab.stroff..][0..symtab.strsize];

                const nsects = self.getSourceSections().len;

                self.symtab = try allocator.alloc(macho.nlist_64, self.in_symtab.?.len + nsects);
                self.source_symtab_lookup = try allocator.alloc(u32, self.in_symtab.?.len);
                self.strtab_lookup = try allocator.alloc(u32, self.in_symtab.?.len);
                self.globals_lookup = try allocator.alloc(i64, self.in_symtab.?.len);
                self.atom_by_index_table = try allocator.alloc(AtomIndex, self.in_symtab.?.len + nsects);

                for (self.symtab) |*sym| {
                    sym.* = .{
                        .n_value = 0,
                        .n_sect = 0,
                        .n_desc = 0,
                        .n_strx = 0,
                        .n_type = 0,
                    };
                }

                mem.set(i64, self.globals_lookup, -1);
                mem.set(AtomIndex, self.atom_by_index_table, 0);

                // You would expect that the symbol table is at least pre-sorted based on symbol's type:
                // local < extern defined < undefined. Unfortunately, this is not guaranteed! For instance,
                // the GO compiler does not necessarily respect that therefore we sort immediately by type
                // and address within.
                var sorted_all_syms = try std.ArrayList(SymbolAtIndex).initCapacity(allocator, self.in_symtab.?.len);
                defer sorted_all_syms.deinit();

                for (self.in_symtab.?) |_, index| {
                    sorted_all_syms.appendAssumeCapacity(.{ .index = @intCast(u32, index) });
                }

                // We sort by type: defined < undefined, and
                // afterwards by address in each group. Normally, dysymtab should
                // be enough to guarantee the sort, but turns out not every compiler
                // is kind enough to specify the symbols in the correct order.
                sort.sort(SymbolAtIndex, sorted_all_syms.items, self, SymbolAtIndex.lessThan);

                for (sorted_all_syms.items) |sym_id, i| {
                    const sym = sym_id.getSymbol(self);

                    self.symtab[i] = sym;
                    self.source_symtab_lookup[i] = sym_id.index;

                    const sym_name_len = mem.sliceTo(@ptrCast([*:0]const u8, self.in_strtab.?.ptr + sym.n_strx), 0).len + 1;
                    self.strtab_lookup[i] = @intCast(u32, sym_name_len);
                }
            },
            else => {},
        }
    }
}

const SymbolAtIndex = struct {
    index: u32,

    const Context = *const Object;

    fn getSymbol(self: SymbolAtIndex, ctx: Context) macho.nlist_64 {
        return ctx.in_symtab.?[self.index];
    }

    fn getSymbolName(self: SymbolAtIndex, ctx: Context) []const u8 {
        const off = self.getSymbol(ctx).n_strx;
        return mem.sliceTo(@ptrCast([*:0]const u8, ctx.in_strtab.?.ptr + off), 0);
    }

    /// Performs lexicographic-like check.
    /// * lhs and rhs defined
    ///   * if lhs == rhs
    ///     * if lhs.n_sect == rhs.n_sect
    ///       * ext < weak < local < temp
    ///     * lhs.n_sect < rhs.n_sect
    ///   * lhs < rhs
    /// * !rhs is undefined
    fn lessThan(ctx: Context, lhs_index: SymbolAtIndex, rhs_index: SymbolAtIndex) bool {
        const lhs = lhs_index.getSymbol(ctx);
        const rhs = rhs_index.getSymbol(ctx);
        if (lhs.sect() and rhs.sect()) {
            if (lhs.n_value == rhs.n_value) {
                if (lhs.n_sect == rhs.n_sect) {
                    if (lhs.ext() and rhs.ext()) {
                        if ((lhs.pext() or lhs.weakDef()) and (rhs.pext() or rhs.weakDef())) {
                            return false;
                        } else return rhs.pext() or rhs.weakDef();
                    } else {
                        const lhs_name = lhs_index.getSymbolName(ctx);
                        const lhs_temp = mem.startsWith(u8, lhs_name, "l") or mem.startsWith(u8, lhs_name, "L");
                        const rhs_name = rhs_index.getSymbolName(ctx);
                        const rhs_temp = mem.startsWith(u8, rhs_name, "l") or mem.startsWith(u8, rhs_name, "L");
                        if (lhs_temp and rhs_temp) {
                            return false;
                        } else return rhs_temp;
                    }
                } else return lhs.n_sect < rhs.n_sect;
            } else return lhs.n_value < rhs.n_value;
        } else if (lhs.undf() and rhs.undf()) {
            return false;
        } else return rhs.undf();
    }

    fn lessThanByNStrx(ctx: Context, lhs: SymbolAtIndex, rhs: SymbolAtIndex) bool {
        return lhs.getSymbol(ctx).n_strx < rhs.getSymbol(ctx).n_strx;
    }
};

fn filterSymbolsBySection(symbols: []macho.nlist_64, n_sect: u8) struct {
    index: u32,
    len: u32,
} {
    const FirstMatch = struct {
        n_sect: u8,

        pub fn predicate(pred: @This(), symbol: macho.nlist_64) bool {
            return symbol.n_sect == pred.n_sect;
        }
    };
    const FirstNonMatch = struct {
        n_sect: u8,

        pub fn predicate(pred: @This(), symbol: macho.nlist_64) bool {
            return symbol.n_sect != pred.n_sect;
        }
    };

    const index = MachO.lsearch(macho.nlist_64, symbols, FirstMatch{
        .n_sect = n_sect,
    });
    const len = MachO.lsearch(macho.nlist_64, symbols[index..], FirstNonMatch{
        .n_sect = n_sect,
    });

    return .{ .index = @intCast(u32, index), .len = @intCast(u32, len) };
}

fn filterSymbolsByAddress(symbols: []macho.nlist_64, n_sect: u8, start_addr: u64, end_addr: u64) struct {
    index: u32,
    len: u32,
} {
    const Predicate = struct {
        addr: u64,
        n_sect: u8,

        pub fn predicate(pred: @This(), symbol: macho.nlist_64) bool {
            return symbol.n_value >= pred.addr;
        }
    };

    const index = MachO.lsearch(macho.nlist_64, symbols, Predicate{
        .addr = start_addr,
        .n_sect = n_sect,
    });
    const len = MachO.lsearch(macho.nlist_64, symbols[index..], Predicate{
        .addr = end_addr,
        .n_sect = n_sect,
    });

    return .{ .index = @intCast(u32, index), .len = @intCast(u32, len) };
}

const SortedSection = struct {
    header: macho.section_64,
    id: u8,
};

fn sectionLessThanByAddress(ctx: void, lhs: SortedSection, rhs: SortedSection) bool {
    _ = ctx;
    if (lhs.header.addr == rhs.header.addr) {
        return lhs.id < rhs.id;
    }
    return lhs.header.addr < rhs.header.addr;
}

pub fn splitIntoAtoms(self: *Object, macho_file: *MachO, object_id: u31) !void {
    const gpa = macho_file.base.allocator;

    log.debug("splitting object({d}, {s}) into atoms", .{ object_id, self.name });

    const sections = self.getSourceSections();
    for (sections) |sect, id| {
        if (sect.isDebug()) continue;
        const out_sect_id = (try macho_file.getOutputSection(sect)) orelse {
            log.debug("  unhandled section '{s},{s}'", .{ sect.segName(), sect.sectName() });
            continue;
        };
        if (sect.size == 0) continue;

        const sect_id = @intCast(u8, id);
        const sym = self.getSectionAliasSymbolPtr(sect_id);
        sym.* = .{
            .n_strx = 0,
            .n_type = macho.N_SECT,
            .n_sect = out_sect_id + 1,
            .n_desc = 0,
            .n_value = sect.addr,
        };
    }

    if (self.in_symtab == null) {
        for (sections) |sect, id| {
            if (sect.isDebug()) continue;
            const out_sect_id = (try macho_file.getOutputSection(sect)) orelse continue;
            if (sect.size == 0) continue;

            const sect_id = @intCast(u8, id);
            const sym_index = self.getSectionAliasSymbolIndex(sect_id);
            const atom_index = try self.createAtomFromSubsection(
                macho_file,
                object_id,
                sym_index,
                0,
                0,
                sect.size,
                sect.@"align",
                out_sect_id,
            );
            macho_file.addAtomToSection(atom_index);
        }
        return;
    }

    // Well, shit, sometimes compilers skip the dysymtab load command altogether, meaning we
    // have to infer the start of undef section in the symtab ourselves.
    const iundefsym = blk: {
        const dysymtab = self.parseDysymtab() orelse {
            var iundefsym: usize = self.in_symtab.?.len;
            while (iundefsym > 0) : (iundefsym -= 1) {
                const sym = self.symtab[iundefsym - 1];
                if (sym.sect()) break;
            }
            break :blk iundefsym;
        };
        break :blk dysymtab.iundefsym;
    };

    // We only care about defined symbols, so filter every other out.
    const symtab = try gpa.dupe(macho.nlist_64, self.symtab[0..iundefsym]);
    defer gpa.free(symtab);

    const subsections_via_symbols = self.header.flags & macho.MH_SUBSECTIONS_VIA_SYMBOLS != 0;

    // Sort section headers by address.
    var sorted_sections = try gpa.alloc(SortedSection, sections.len);
    defer gpa.free(sorted_sections);

    for (sections) |sect, id| {
        sorted_sections[id] = .{ .header = sect, .id = @intCast(u8, id) };
    }

    std.sort.sort(SortedSection, sorted_sections, {}, sectionLessThanByAddress);

    var sect_sym_index: u32 = 0;
    for (sorted_sections) |section| {
        const sect = section.header;
        if (sect.isDebug()) continue;

        const sect_id = section.id;
        log.debug("splitting section '{s},{s}' into atoms", .{ sect.segName(), sect.sectName() });

        // Get output segment/section in the final artifact.
        const out_sect_id = (try macho_file.getOutputSection(sect)) orelse continue;

        log.debug("  output sect({d}, '{s},{s}')", .{
            out_sect_id + 1,
            macho_file.sections.items(.header)[out_sect_id].segName(),
            macho_file.sections.items(.header)[out_sect_id].sectName(),
        });

        const cpu_arch = macho_file.options.target.cpu_arch.?;
        const sect_loc = filterSymbolsBySection(symtab[sect_sym_index..], sect_id + 1);
        const sect_start_index = sect_sym_index + sect_loc.index;

        sect_sym_index += sect_loc.len;

        if (sect.size == 0) continue;
        if (subsections_via_symbols and sect_loc.len > 0) {
            // If the first nlist does not match the start of the section,
            // then we need to encapsulate the memory range [section start, first symbol)
            // as a temporary symbol and insert the matching Atom.
            const first_sym = symtab[sect_start_index];
            if (first_sym.n_value > sect.addr) {
                const sym_index = self.getSectionAliasSymbolIndex(sect_id);
                const atom_size = first_sym.n_value - sect.addr;
                const atom_index = try self.createAtomFromSubsection(
                    macho_file,
                    object_id,
                    sym_index,
                    0,
                    0,
                    atom_size,
                    sect.@"align",
                    out_sect_id,
                );
                macho_file.addAtomToSection(atom_index);
            }

            var next_sym_index = sect_start_index;
            while (next_sym_index < sect_start_index + sect_loc.len) {
                const next_sym = symtab[next_sym_index];
                const addr = next_sym.n_value;
                const atom_loc = filterSymbolsByAddress(
                    symtab[next_sym_index..],
                    sect_id + 1,
                    addr,
                    addr + 1,
                );
                assert(atom_loc.len > 0);
                const atom_sym_index = atom_loc.index + next_sym_index;
                const nsyms_trailing = atom_loc.len - 1;
                next_sym_index += atom_loc.len;

                // TODO: We want to bubble up the first externally defined symbol here.
                const atom_size = if (next_sym_index < sect_start_index + sect_loc.len)
                    symtab[next_sym_index].n_value - addr
                else
                    sect.addr + sect.size - addr;

                const atom_align = if (addr > 0)
                    math.min(@ctz(addr), sect.@"align")
                else
                    sect.@"align";

                const atom_index = try self.createAtomFromSubsection(
                    macho_file,
                    object_id,
                    atom_sym_index,
                    atom_sym_index + 1,
                    nsyms_trailing,
                    atom_size,
                    atom_align,
                    out_sect_id,
                );

                // TODO rework this at the relocation level
                if (cpu_arch == .x86_64 and addr == sect.addr) {
                    // In x86_64 relocs, it can so happen that the compiler refers to the same
                    // atom by both the actual assigned symbol and the start of the section. In this
                    // case, we need to link the two together so add an alias.
                    const alias_index = self.getSectionAliasSymbolIndex(sect_id);
                    self.atom_by_index_table[alias_index] = atom_index;
                }

                macho_file.addAtomToSection(atom_index);
            }
        } else {
            const alias_index = self.getSectionAliasSymbolIndex(sect_id);
            const atom_index = try self.createAtomFromSubsection(
                macho_file,
                object_id,
                alias_index,
                sect_start_index,
                sect_loc.len,
                sect.size,
                sect.@"align",
                out_sect_id,
            );
            macho_file.addAtomToSection(atom_index);
        }
    }
}

fn createAtomFromSubsection(
    self: *Object,
    macho_file: *MachO,
    object_id: u31,
    sym_index: u32,
    inner_sym_index: u32,
    inner_nsyms_trailing: u32,
    size: u64,
    alignment: u32,
    out_sect_id: u8,
) !AtomIndex {
    const gpa = macho_file.base.allocator;
    const atom_index = try macho_file.createEmptyAtom(sym_index, size, alignment);
    const atom = macho_file.getAtomPtr(atom_index);
    atom.inner_sym_index = inner_sym_index;
    atom.inner_nsyms_trailing = inner_nsyms_trailing;
    atom.file = object_id;
    self.symtab[sym_index].n_sect = out_sect_id + 1;

    log.debug("creating ATOM(%{d}, '{s}') in sect({d}, '{s},{s}') in object({d})", .{
        sym_index,
        self.getSymbolName(sym_index),
        out_sect_id + 1,
        macho_file.sections.items(.header)[out_sect_id].segName(),
        macho_file.sections.items(.header)[out_sect_id].sectName(),
        object_id,
    });

    try self.atoms.append(gpa, atom_index);
    self.atom_by_index_table[sym_index] = atom_index;

    var it = Atom.getInnerSymbolsIterator(macho_file, atom_index);
    while (it.next()) |sym_loc| {
        const inner = macho_file.getSymbolPtr(sym_loc);
        inner.n_sect = out_sect_id + 1;
        self.atom_by_index_table[sym_loc.sym_index] = atom_index;
    }

    return atom_index;
}

pub fn getSourceSymbol(self: Object, index: u32) ?macho.nlist_64 {
    const symtab = self.in_symtab.?;
    if (index >= symtab.len) return null;
    const mapped_index = self.source_symtab_lookup[index];
    return symtab[mapped_index];
}

/// Caller owns memory.
pub fn createReverseSymbolLookup(self: Object, arena: Allocator) ![]u32 {
    const symtab = self.in_symtab orelse return &[0]u32{};
    const lookup = try arena.alloc(u32, symtab.len);
    for (self.source_symtab_lookup) |source_id, id| {
        lookup[source_id] = @intCast(u32, id);
    }
    return lookup;
}

pub fn getSourceSection(self: Object, index: u16) macho.section_64 {
    const sections = self.getSourceSections();
    assert(index < sections.len);
    return sections[index];
}

pub fn getSourceSections(self: Object) []const macho.section_64 {
    var it = LoadCommandIterator{
        .ncmds = self.header.ncmds,
        .buffer = self.contents[@sizeOf(macho.mach_header_64)..][0..self.header.sizeofcmds],
    };
    while (it.next()) |cmd| switch (cmd.cmd()) {
        .SEGMENT_64 => {
            return cmd.getSections();
        },
        else => {},
    } else unreachable;
}

pub fn parseDataInCode(self: Object) ?[]const macho.data_in_code_entry {
    var it = LoadCommandIterator{
        .ncmds = self.header.ncmds,
        .buffer = self.contents[@sizeOf(macho.mach_header_64)..][0..self.header.sizeofcmds],
    };
    while (it.next()) |cmd| {
        switch (cmd.cmd()) {
            .DATA_IN_CODE => {
                const dice = cmd.cast(macho.linkedit_data_command).?;
                const ndice = @divExact(dice.datasize, @sizeOf(macho.data_in_code_entry));
                return @ptrCast(
                    [*]const macho.data_in_code_entry,
                    @alignCast(@alignOf(macho.data_in_code_entry), &self.contents[dice.dataoff]),
                )[0..ndice];
            },
            else => {},
        }
    } else return null;
}

fn parseDysymtab(self: Object) ?macho.dysymtab_command {
    var it = LoadCommandIterator{
        .ncmds = self.header.ncmds,
        .buffer = self.contents[@sizeOf(macho.mach_header_64)..][0..self.header.sizeofcmds],
    };
    while (it.next()) |cmd| {
        switch (cmd.cmd()) {
            .DYSYMTAB => {
                return cmd.cast(macho.dysymtab_command).?;
            },
            else => {},
        }
    } else return null;
}

pub fn parseDwarfInfo(self: Object) DwarfInfo {
    var di = DwarfInfo{
        .debug_info = &[0]u8{},
        .debug_abbrev = &[0]u8{},
        .debug_str = &[0]u8{},
<<<<<<< HEAD
=======
        .debug_line = &[0]u8{},
        .debug_line_str = &[0]u8{},
        .debug_ranges = &[0]u8{},
        .debug_str_offsets = &[0]u8{},
        .debug_loclists = &[0]u8{},
        .debug_rnglists = &[0]u8{},
        .debug_addr = &[0]u8{},
        .debug_names = &[0]u8{},
        .debug_frame = &[0]u8{},
>>>>>>> a3ac22c1
    };
    for (self.getSourceSections()) |sect| {
        if (!sect.isDebug()) continue;
        const sectname = sect.sectName();
<<<<<<< HEAD
        if (mem.eql(u8, sectname, "__debug_info")) {
            di.debug_info = self.getSectionContents(sect);
        } else if (mem.eql(u8, sectname, "__debug_abbrev")) {
            di.debug_abbrev = self.getSectionContents(sect);
        } else if (mem.eql(u8, sectname, "__debug_str")) {
            di.debug_str = self.getSectionContents(sect);
=======
        if (mem.eql(u8, segname, "__DWARF")) {
            if (mem.eql(u8, sectname, "__debug_info")) {
                di.debug_info = try self.getSectionContents(sect);
            } else if (mem.eql(u8, sectname, "__debug_abbrev")) {
                di.debug_abbrev = try self.getSectionContents(sect);
            } else if (mem.eql(u8, sectname, "__debug_str")) {
                di.debug_str = try self.getSectionContents(sect);
            } else if (mem.eql(u8, sectname, "__debug_line")) {
                di.debug_line = try self.getSectionContents(sect);
            } else if (mem.eql(u8, sectname, "__debug_line_str")) {
                di.debug_line_str = try self.getSectionContents(sect);
            } else if (mem.eql(u8, sectname, "__debug_ranges")) {
                di.debug_ranges = try self.getSectionContents(sect);
            } else if (mem.eql(u8, sectname, "debug_str_offsets")) {
                di.debug_ranges = try self.getSectionContents(sect);
            } else if (mem.eql(u8, sectname, "debug_loclists")) {
                di.debug_ranges = try self.getSectionContents(sect);
            } else if (mem.eql(u8, sectname, "debug_rnglists")) {
                di.debug_ranges = try self.getSectionContents(sect);
            } else if (mem.eql(u8, sectname, "debug_addr")) {
                di.debug_ranges = try self.getSectionContents(sect);
            } else if (mem.eql(u8, sectname, "debug_names")) {
                di.debug_ranges = try self.getSectionContents(sect);
            } else if (mem.eql(u8, sectname, "debug_frame")) {
                di.debug_ranges = try self.getSectionContents(sect);
            }
>>>>>>> a3ac22c1
        }
    }
    return di;
}

pub fn getSectionContents(self: Object, sect: macho.section_64) []const u8 {
    const size = @intCast(usize, sect.size);
    return self.contents[sect.offset..][0..size];
}

pub fn getSectionAliasSymbolIndex(self: Object, sect_id: u8) u32 {
    const start = @intCast(u32, self.in_symtab.?.len);
    return start + sect_id;
}

pub fn getSectionAliasSymbol(self: *Object, sect_id: u8) macho.nlist_64 {
    return self.symtab[self.getSectionAliasSymbolIndex(sect_id)];
}

pub fn getSectionAliasSymbolPtr(self: *Object, sect_id: u8) *macho.nlist_64 {
    return &self.symtab[self.getSectionAliasSymbolIndex(sect_id)];
}

pub fn getRelocs(self: Object, sect: macho.section_64) []align(1) const macho.relocation_info {
    if (sect.nreloc == 0) return &[0]macho.relocation_info{};
    return @ptrCast([*]align(1) const macho.relocation_info, self.contents.ptr + sect.reloff)[0..sect.nreloc];
}

pub fn getSymbolName(self: Object, index: u32) []const u8 {
    const strtab = self.in_strtab.?;
    const sym = self.symtab[index];

    if (self.getSourceSymbol(index) == null) {
        assert(sym.n_strx == 0);
        return "";
    }

    const start = sym.n_strx;
    const len = self.strtab_lookup[index];

    return strtab[start..][0 .. len - 1 :0];
}

pub fn getAtomIndexForSymbol(self: Object, sym_index: u32) ?AtomIndex {
    const atom_index = self.atom_by_index_table[sym_index];
    if (atom_index == 0) return null;
    return atom_index;
}<|MERGE_RESOLUTION|>--- conflicted
+++ resolved
@@ -49,10 +49,12 @@
 atoms: std.ArrayListUnmanaged(AtomIndex) = .{},
 
 pub fn deinit(self: *Object, gpa: Allocator) void {
-<<<<<<< HEAD
     self.atoms.deinit(gpa);
-    gpa.free(self.name);
-    gpa.free(self.contents);
+    // ZAR MODIFICATION:
+    // We manage memory of this ourselves in zar - so
+    // freeing this here for that does not make much sense.
+    //gpa.free(self.name);
+    //gpa.free(self.contents);
     if (self.in_symtab) |_| {
         gpa.free(self.source_symtab_lookup);
         gpa.free(self.strtab_lookup);
@@ -60,24 +62,6 @@
         gpa.free(self.atom_by_index_table);
         gpa.free(self.globals_lookup);
     }
-=======
-    self.symtab.deinit(gpa);
-    self.sections.deinit(gpa);
-    self.sections_as_symbols.deinit(gpa);
-    self.atom_by_index_table.deinit(gpa);
-
-    for (self.managed_atoms.items) |atom| {
-        atom.deinit(gpa);
-        gpa.destroy(atom);
-    }
-    self.managed_atoms.deinit(gpa);
-
-    // ZAR MODIFICATION:
-    // We manage memory of this ourselves in zar - so
-    // freeing this here for that does not make much sense.
-    // gpa.free(self.name);
-    // gpa.free(self.contents);
->>>>>>> a3ac22c1
 }
 
 pub fn parse(self: *Object, allocator: Allocator, cpu_arch: std.Target.Cpu.Arch) !void {
@@ -607,57 +591,16 @@
         .debug_info = &[0]u8{},
         .debug_abbrev = &[0]u8{},
         .debug_str = &[0]u8{},
-<<<<<<< HEAD
-=======
-        .debug_line = &[0]u8{},
-        .debug_line_str = &[0]u8{},
-        .debug_ranges = &[0]u8{},
-        .debug_str_offsets = &[0]u8{},
-        .debug_loclists = &[0]u8{},
-        .debug_rnglists = &[0]u8{},
-        .debug_addr = &[0]u8{},
-        .debug_names = &[0]u8{},
-        .debug_frame = &[0]u8{},
->>>>>>> a3ac22c1
     };
     for (self.getSourceSections()) |sect| {
         if (!sect.isDebug()) continue;
         const sectname = sect.sectName();
-<<<<<<< HEAD
         if (mem.eql(u8, sectname, "__debug_info")) {
             di.debug_info = self.getSectionContents(sect);
         } else if (mem.eql(u8, sectname, "__debug_abbrev")) {
             di.debug_abbrev = self.getSectionContents(sect);
         } else if (mem.eql(u8, sectname, "__debug_str")) {
             di.debug_str = self.getSectionContents(sect);
-=======
-        if (mem.eql(u8, segname, "__DWARF")) {
-            if (mem.eql(u8, sectname, "__debug_info")) {
-                di.debug_info = try self.getSectionContents(sect);
-            } else if (mem.eql(u8, sectname, "__debug_abbrev")) {
-                di.debug_abbrev = try self.getSectionContents(sect);
-            } else if (mem.eql(u8, sectname, "__debug_str")) {
-                di.debug_str = try self.getSectionContents(sect);
-            } else if (mem.eql(u8, sectname, "__debug_line")) {
-                di.debug_line = try self.getSectionContents(sect);
-            } else if (mem.eql(u8, sectname, "__debug_line_str")) {
-                di.debug_line_str = try self.getSectionContents(sect);
-            } else if (mem.eql(u8, sectname, "__debug_ranges")) {
-                di.debug_ranges = try self.getSectionContents(sect);
-            } else if (mem.eql(u8, sectname, "debug_str_offsets")) {
-                di.debug_ranges = try self.getSectionContents(sect);
-            } else if (mem.eql(u8, sectname, "debug_loclists")) {
-                di.debug_ranges = try self.getSectionContents(sect);
-            } else if (mem.eql(u8, sectname, "debug_rnglists")) {
-                di.debug_ranges = try self.getSectionContents(sect);
-            } else if (mem.eql(u8, sectname, "debug_addr")) {
-                di.debug_ranges = try self.getSectionContents(sect);
-            } else if (mem.eql(u8, sectname, "debug_names")) {
-                di.debug_ranges = try self.getSectionContents(sect);
-            } else if (mem.eql(u8, sectname, "debug_frame")) {
-                di.debug_ranges = try self.getSectionContents(sect);
-            }
->>>>>>> a3ac22c1
         }
     }
     return di;
