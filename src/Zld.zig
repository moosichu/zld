--- conflicted
+++ resolved
@@ -9,17 +9,11 @@
 
 const Allocator = mem.Allocator;
 const CrossTarget = std.zig.CrossTarget;
-<<<<<<< HEAD
 pub const Elf = @import("Elf.zig");
 pub const MachO = @import("MachO.zig");
 pub const Coff = @import("Coff.zig");
-=======
-const Elf = @import("Elf.zig");
-const MachO = @import("MachO.zig");
-const Coff = @import("Coff.zig");
-const Wasm = @import("Wasm.zig");
+pub const Wasm = @import("Wasm.zig");
 const ThreadPool = @import("ThreadPool.zig");
->>>>>>> d36f4035
 
 tag: Tag,
 allocator: Allocator,
